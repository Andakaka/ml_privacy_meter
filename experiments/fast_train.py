# The code is modified from https://github.com/tysam-code/hlb-CIFAR10
# Note: The one change we need to make if we're in Colab is to uncomment this below block.
# If we are in an ipython session or a notebook, clear the state to avoid bugs
"""
try:
  _ = get_ipython().__class__.__name__
  ## we set -f below to avoid prompting the user before clearing the notebook state
  %reset -f
except NameError:
  pass ## we're still good
"""
import copy
import math
from functools import partial

import torch
import torch.nn.functional as F

# from dataset import get_dataloader, get_dataset, get_dataset_subset
from torch import nn

default_conv_kwargs = {"kernel_size": 3, "padding": "same", "bias": False}

batchsize = 1024
bias_scaler = 56
hyp = {
    "opt": {
        "bias_lr": 1.64
        * bias_scaler
        / 512,  # TODO: Is there maybe a better way to express the bias and batchnorm scaling? :'))))
        "non_bias_lr": 1.64 / 512,
        "bias_decay": 1.08 * 6.45e-4 * batchsize / bias_scaler,
        "non_bias_decay": 1.08 * 6.45e-4 * batchsize,
        "scaling_factor": 1.0 / 9,
        "percent_start": 0.23,
        "loss_scale_scaler": 1.0
        / 128,  # * Regularizer inside the loss summing (range: ~1/512 - 16+). FP8 should help with this somewhat too, whenever it comes out. :)
    },
    "net": {
        "whitening": {
            "kernel_size": 2,
            "num_examples": 50000,
        },
        "batch_norm_momentum": 0.5,
        "conv_norm_pow": 2.6,
        "cutmix_size": 3,
        "cutmix_epochs": 6,
        "pad_amount": 2,
        "base_depth": 64,  ## This should be a factor of 8 in some way to stay tensor core friendly
    },
    "misc": {
        "ema": {
            "epochs": 10,
            "decay_base": 0.95,
            "decay_pow": 3.0,
            "every_n_steps": 5,
        },
        "train_epochs": 12.1,
        "device": "cuda",
        "data_location": "data.pt",
    },
}

scaler = 2.0
depths = {
    "init": round(
        scaler**-1 * hyp["net"]["base_depth"]
    ),  # 32  w/ scaler at base value
    "block1": round(
        scaler**0 * hyp["net"]["base_depth"]
    ),  # 64  w/ scaler at base value
    "block2": round(
        scaler**2 * hyp["net"]["base_depth"]
    ),  # 256 w/ scaler at base value
    "block3": round(
        scaler**3 * hyp["net"]["base_depth"]
    ),  # 512 w/ scaler at base value
    "num_classes": 10,
}
logging_columns_list = [
    "epoch",
    "train_loss",
    "val_loss",
    "train_acc",
    "val_acc",
    "ema_val_acc",
    "total_time_seconds",
]


#############################################
#                Dataloader                 #
#############################################
def get_cifar10_data(dataset, train_index, test_index, device="cuda"):
    train_dataset_gpu_loader = torch.utils.data.DataLoader(
        torch.utils.data.Subset(dataset, train_index),
        batch_size=len(train_index),
        drop_last=False,
        shuffle=True,
        num_workers=2,
        persistent_workers=False,
    )
    eval_dataset_gpu_loader = torch.utils.data.DataLoader(
        torch.utils.data.Subset(dataset, test_index),
        batch_size=len(test_index),
        drop_last=False,
        shuffle=False,
        num_workers=1,
        persistent_workers=False,
    )

    train_dataset_gpu = {}
    eval_dataset_gpu = {}

    train_dataset_gpu["images"], train_dataset_gpu["targets"] = [
        item.to(device=device, non_blocking=True)
        for item in next(iter(train_dataset_gpu_loader))
    ]
    eval_dataset_gpu["images"], eval_dataset_gpu["targets"] = [
        item.to(device=device, non_blocking=True)
        for item in next(iter(eval_dataset_gpu_loader))
    ]

    cifar10_std, cifar10_mean = torch.std_mean(
        train_dataset_gpu["images"], dim=(0, 2, 3)
    )  # dynamically calculate the std and mean from the data. this shortens the code and should help us adapt to new datasets!

    def batch_normalize_images(input_images, mean, std):
        return (input_images - mean.view(1, -1, 1, 1)) / std.view(1, -1, 1, 1)

    # preload with our mean and std
    batch_normalize_images = partial(
        batch_normalize_images, mean=cifar10_mean, std=cifar10_std
    )

    ## Batch normalize datasets, now. Wowie. We did it! We should take a break and make some tea now.
    train_dataset_gpu["images"] = batch_normalize_images(train_dataset_gpu["images"])
    eval_dataset_gpu["images"] = batch_normalize_images(eval_dataset_gpu["images"])

    data = {"train": train_dataset_gpu, "eval": eval_dataset_gpu}

    ## Convert dataset to FP16 now for the rest of the process....
    data["train"]["images"] = data["train"]["images"].half().requires_grad_(False)
    data["eval"]["images"] = data["eval"]["images"].half().requires_grad_(False)

    # Convert this to one-hot to support the usage of cutmix (or whatever strange label tricks/magic you desire!)
    data["train"]["targets"] = F.one_hot(data["train"]["targets"]).half()
    data["eval"]["targets"] = F.one_hot(data["eval"]["targets"]).half()

    if hyp["net"]["pad_amount"] > 0: # Note: if F.pad doesn't work with half(), it means it's on the cpu (only works with cuda)
        data["train"]["images"] = F.pad(
            data["train"]["images"], (hyp["net"]["pad_amount"],) * 4, "reflect"
        )
    return data


#############################################
#            Network Components             #
#############################################


class BatchNorm(nn.BatchNorm2d):
    def __init__(
        self,
        num_features,
        eps=1e-12,
        momentum=hyp["net"]["batch_norm_momentum"],
        weight=False,
        bias=True,
    ):
        super().__init__(num_features, eps=eps, momentum=momentum)
        self.weight.data.fill_(1.0)
        self.bias.data.fill_(0.0)
        self.weight.requires_grad = weight
        self.bias.requires_grad = bias


# Allows us to set default arguments for the whole convolution itself.
# Having an outer class like this does add space and complexity but offers us
# a ton of freedom when it comes to hacking in unique functionality for each layer type
class Conv(nn.Conv2d):
    def __init__(self, *args, norm=False, **kwargs):
        kwargs = {**default_conv_kwargs, **kwargs}
        super().__init__(*args, **kwargs)
        self.kwargs = kwargs
        self.norm = norm

    def forward(self, x):
        if self.training and self.norm:
            # TODO: Do/should we always normalize along dimension 1 of the weight vector(s), or the height x width dims too?
            with torch.no_grad():
                F.normalize(self.weight.data, p=self.norm)
        return super().forward(x)


class Linear(nn.Linear):
    def __init__(self, *args, norm=False, **kwargs):
        super().__init__(*args, **kwargs)
        self.kwargs = kwargs
        self.norm = norm

    def forward(self, x):
        if self.training and self.norm:
            # TODO: Normalize on dim 1 or dim 0 for this guy?
            with torch.no_grad():
                F.normalize(self.weight.data, p=self.norm)
        return super().forward(x)


# can hack any changes to each residual group that you want directly in here
class ConvGroup(nn.Module):
    def __init__(self, channels_in, channels_out, norm):
        super().__init__()
        self.channels_in = channels_in
        self.channels_out = channels_out

        self.pool1 = nn.MaxPool2d(2)
        self.conv1 = Conv(channels_in, channels_out, norm=norm)
        self.conv2 = Conv(channels_out, channels_out, norm=norm)

        self.norm1 = BatchNorm(channels_out)
        self.norm2 = BatchNorm(channels_out)

        self.activ = nn.GELU()

    def forward(self, x):
        x = self.conv1(x)
        x = self.pool1(x)
        x = self.norm1(x)
        x = self.activ(x)
        residual = x
        x = self.conv2(x)
        x = self.norm2(x)
        x = self.activ(x)
        x = x + residual  # haiku
        return x


class TemperatureScaler(nn.Module):
    def __init__(self, init_val):
        super().__init__()
        self.scaler = torch.tensor(init_val)

    def forward(self, x):
        return x.mul(self.scaler)


class FastGlobalMaxPooling(nn.Module):
    def __init__(self):
        super().__init__()

    def forward(self, x):
        # Previously was chained torch.max calls.
        # requires less time than AdaptiveMax2dPooling -- about ~.3s for the entire run, in fact (which is pretty significant! :O :D :O :O <3 <3 <3 <3)
        return torch.amax(x, dim=(2, 3))  # Global maximum pooling


#############################################
#          Init Helper Functions            #
#############################################


def get_patches(x, patch_shape=(3, 3), dtype=torch.float32):
    # This uses the unfold operation (https://pytorch.org/docs/stable/generated/torch.nn.functional.unfold.html?highlight=unfold#torch.nn.functional.unfold)
    # to extract a _view_ (i.e., there's no data copied here) of blocks in the input tensor. We have to do it twice -- once horizontally, once vertically. Then
    # from that, we get our kernel_size*kernel_size patches to later calculate the statistics for the whitening tensor on :D
    c, (h, w) = x.shape[1], patch_shape
    return (
        x.unfold(2, h, 1).unfold(3, w, 1).transpose(1, 3).reshape(-1, c, h, w).to(dtype)
    )  # TODO: Annotate?


def get_whitening_parameters(patches):
    # As a high-level summary, we're basically finding the high-dimensional oval that best fits the data here.
    # We can then later use this information to map the input information to a nicely distributed sphere, where also
    # the most significant features of the inputs each have their own axis. This significantly cleans things up for the
    # rest of the neural network and speeds up training.
    n, c, h, w = patches.shape
    est_covariance = torch.cov(patches.view(n, c * h * w).t())
    eigenvalues, eigenvectors = torch.linalg.eigh(
        est_covariance, UPLO="U"
    )  # this is the same as saying we want our eigenvectors, with the specification that the matrix be an upper triangular matrix (instead of a lower-triangular matrix)
    return eigenvalues.flip(0).view(-1, 1, 1, 1), eigenvectors.t().reshape(
        c * h * w, c, h, w
    ).flip(0)


# Run this over the training set to calculate the patch statistics, then set the initial convolution as a non-learnable 'whitening' layer
def init_whitening_conv(
    layer,
    train_set=None,
    num_examples=None,
    previous_block_data=None,
    pad_amount=None,
    freeze=True,
    whiten_splits=None,
):
    if train_set is not None and previous_block_data is None:
        if pad_amount > 0:
            previous_block_data = train_set[
                :num_examples, :, pad_amount:-pad_amount, pad_amount:-pad_amount
            ]  # if it's none, we're at the beginning of our network.
        else:
            previous_block_data = train_set[:num_examples, :, :, :]

    # chunking code to save memory for smaller-memory-size (generally consumer) GPUs
    if whiten_splits is None:
        previous_block_data_split = [
            previous_block_data
        ]  # If we're whitening in one go, then put it in a list for simplicity to reuse the logic below
    else:
        previous_block_data_split = previous_block_data.split(
            whiten_splits, dim=0
        )  # Otherwise, we split this into different chunks to keep things manageable

    eigenvalue_list, eigenvector_list = [], []
    for data_split in previous_block_data_split:
        eigenvalues, eigenvectors = get_whitening_parameters(
            get_patches(data_split, patch_shape=layer.weight.data.shape[2:])
        )
        eigenvalue_list.append(eigenvalues)
        eigenvector_list.append(eigenvectors)

    eigenvalues = torch.stack(eigenvalue_list, dim=0).mean(0)
    eigenvectors = torch.stack(eigenvector_list, dim=0).mean(0)
    # i believe the eigenvalues and eigenvectors come out in float32 for this because we implicitly cast it to float32 in the patches function (for numerical stability)
    set_whitening_conv(
        layer,
        eigenvalues.to(dtype=layer.weight.dtype),
        eigenvectors.to(dtype=layer.weight.dtype),
        freeze=freeze,
    )
    data = layer(previous_block_data.to(dtype=layer.weight.dtype))
    return data


def set_whitening_conv(conv_layer, eigenvalues, eigenvectors, eps=1e-2, freeze=True):
    shape = conv_layer.weight.data.shape
    conv_layer.weight.data[-eigenvectors.shape[0] :, :, :, :] = (
        eigenvectors / torch.sqrt(eigenvalues + eps)
    )[
        -shape[0] :, :, :, :
    ]  # set the first n filters of the weight data to the top n significant (sorted by importance) filters from the eigenvectors
    ## We don't want to train this, since this is implicitly whitening over the whole dataset
    ## For more info, see David Page's original blogposts (link in the README.md as of this commit.)
    if freeze:
        conv_layer.weight.requires_grad = False


#############################################
#            Network Definition             #
#############################################


class SpeedyResNet(nn.Module):
    def __init__(self, network_dict):
        super().__init__()
        self.net_dict = network_dict  # flexible, defined in the make_net function

    # This allows you to customize/change the execution order of the network as needed.
    def forward(self, x):
        if not self.training:
            x = torch.cat((x, torch.flip(x, (-1,))))
        x = self.net_dict["initial_block"]["whiten"](x)
        x = self.net_dict["initial_block"]["project"](x)
        x = self.net_dict["initial_block"]["activation"](x)
        x = self.net_dict["residual1"](x)
        x = self.net_dict["residual2"](x)
        x = self.net_dict["residual3"](x)
        x = self.net_dict["pooling"](x)
        x = self.net_dict["linear"](x)
        x = self.net_dict["temperature"](x)
        if not self.training:
            # Average the predictions from the lr-flipped inputs during eval
            orig, flipped = x.split(x.shape[0] // 2, dim=0)
            x = 0.5 * orig + 0.5 * flipped
        return x


def make_net(data, hyp=hyp, depths=depths, device="cuda"):
    whiten_conv_depth = 3 * hyp["net"]["whitening"]["kernel_size"] ** 2
    network_dict = nn.ModuleDict(
        {
            "initial_block": nn.ModuleDict(
                {
                    "whiten": Conv(
                        3,
                        whiten_conv_depth,
                        kernel_size=hyp["net"]["whitening"]["kernel_size"],
                        padding=0,
                    ),
                    "project": Conv(
                        whiten_conv_depth, depths["init"], kernel_size=1, norm=2.2
                    ),  # The norm argument means we renormalize the weights to be length 1 for this as the power for the norm, each step
                    "activation": nn.GELU(),
                }
            ),
            "residual1": ConvGroup(
                depths["init"], depths["block1"], hyp["net"]["conv_norm_pow"]
            ),
            "residual2": ConvGroup(
                depths["block1"], depths["block2"], hyp["net"]["conv_norm_pow"]
            ),
            "residual3": ConvGroup(
                depths["block2"], depths["block3"], hyp["net"]["conv_norm_pow"]
            ),
            "pooling": FastGlobalMaxPooling(),
            "linear": Linear(
                depths["block3"], depths["num_classes"], bias=False, norm=5.0
            ),
            "temperature": TemperatureScaler(hyp["opt"]["scaling_factor"]),
        }
    )

    net = SpeedyResNet(network_dict)
    net = net.to(device)
    net = net.to(
        memory_format=torch.channels_last
    )  # to appropriately use tensor cores/avoid thrash while training
    net.train()
    net.half()  # Convert network to half before initializing the initial whitening layer.

    ## Initialize the whitening convolution
    with torch.no_grad():
        # Initialize the first layer to be fixed weights that whiten the expected input values of the network be on the unit hypersphere. (i.e. their...average vector length is 1.?, IIRC)
        init_whitening_conv(
            net.net_dict["initial_block"]["whiten"],
            data["train"]["images"].index_select(
                0,
                torch.randperm(
                    data["train"]["images"].shape[0],
                    device=data["train"]["images"].device,
                ),
            ),
            num_examples=hyp["net"]["whitening"]["num_examples"],
            pad_amount=hyp["net"]["pad_amount"],
            whiten_splits=5000,
        )  ## Hardcoded for now while we figure out the optimal whitening number
        torch.nn.init.dirac_(net.net_dict["initial_block"]["project"].weight)

        for layer_name in net.net_dict.keys():
            if "residual" in layer_name:
                torch.nn.init.dirac_(net.net_dict[layer_name].conv2.weight)

    return net


#############################################
#            Data Preprocessing             #
#############################################


## This is actually (I believe) a pretty clean implementation of how to do something like this, since shifted-square masks unique to each depth-channel can actually be rather
## tricky in practice. That said, if there's a better way, please do feel free to submit it! This can be one of the harder parts of the code to understand (though I personally get
## stuck on the fold/unfold process for the lower-level convolution calculations.
def make_random_square_masks(inputs, mask_size):
    ##### TODO: Double check that this properly covers the whole range of values. :'( :')
    if mask_size == 0:
        return None  # no need to cutout or do anything like that since the patch_size is set to 0
    is_even = int(mask_size % 2 == 0)
    in_shape = inputs.shape

    # seed centers of squares to cutout boxes from, in one dimension each
    mask_center_y = torch.empty(
        in_shape[0], dtype=torch.long, device=inputs.device
    ).random_(mask_size // 2 - is_even, in_shape[-2] - mask_size // 2 - is_even)
    mask_center_x = torch.empty(
        in_shape[0], dtype=torch.long, device=inputs.device
    ).random_(mask_size // 2 - is_even, in_shape[-1] - mask_size // 2 - is_even)

    # measure distance, using the center as a reference point
    to_mask_y_dists = torch.arange(in_shape[-2], device=inputs.device).view(
        1, 1, in_shape[-2], 1
    ) - mask_center_y.view(-1, 1, 1, 1)
    to_mask_x_dists = torch.arange(in_shape[-1], device=inputs.device).view(
        1, 1, 1, in_shape[-1]
    ) - mask_center_x.view(-1, 1, 1, 1)

    to_mask_y = (to_mask_y_dists >= (-(mask_size // 2) + is_even)) * (
        to_mask_y_dists <= mask_size // 2
    )
    to_mask_x = (to_mask_x_dists >= (-(mask_size // 2) + is_even)) * (
        to_mask_x_dists <= mask_size // 2
    )

    final_mask = (
        to_mask_y * to_mask_x
    )  ## Turn (y by 1) and (x by 1) boolean masks into (y by x) masks through multiplication. Their intersection is square, hurray! :D

    return final_mask


def batch_cutmix(inputs, targets, patch_size, device="cuda"):
    with torch.no_grad():
        batch_permuted = torch.randperm(inputs.shape[0], device=device)
        cutmix_batch_mask = make_random_square_masks(inputs, patch_size)
        if cutmix_batch_mask is None:
            return (
                inputs,
                targets,
            )  # if the mask is None, then that's because the patch size was set to 0 and we will not be using cutmix today.
        # We draw other samples from inside of the same batch
        cutmix_batch = torch.where(
            cutmix_batch_mask, torch.index_select(inputs, 0, batch_permuted), inputs
        )
        cutmix_targets = torch.index_select(targets, 0, batch_permuted)
        # Get the percentage of each target to mix for the labels by the % proportion of pixels in the mix
        portion_mixed = float(patch_size**2) / (inputs.shape[-2] * inputs.shape[-1])
        cutmix_labels = portion_mixed * cutmix_targets + (1.0 - portion_mixed) * targets
        return cutmix_batch, cutmix_labels


def batch_crop(inputs, crop_size):
    with torch.no_grad():
        crop_mask_batch = make_random_square_masks(inputs, crop_size)
        cropped_batch = torch.masked_select(inputs, crop_mask_batch).view(
            inputs.shape[0], inputs.shape[1], crop_size, crop_size
        )
        return cropped_batch


def batch_flip_lr(batch_images, flip_chance=0.5):
    with torch.no_grad():
        return torch.where(
            torch.rand_like(batch_images[:, 0, 0, 0].view(-1, 1, 1, 1)) < flip_chance,
            torch.flip(batch_images, (-1,)),
            batch_images,
        )


########################################
#          Training Helpers            #
########################################


class NetworkEMA(nn.Module):
    def __init__(self, net):
        super().__init__()  # init the parent module so this module is registered properly
        self.net_ema = copy.deepcopy(net).eval().requires_grad_(False)  # copy the model

    def update(self, current_net, decay):
        with torch.no_grad():
            for ema_net_parameter, (parameter_name, incoming_net_parameter) in zip(
                self.net_ema.state_dict().values(), current_net.state_dict().items()
            ):  # potential bug: assumes that the network architectures don't change during training (!!!!)
                if incoming_net_parameter.dtype in (torch.half, torch.float):
                    ema_net_parameter.mul_(decay).add_(
                        incoming_net_parameter.detach().mul(1.0 - decay)
                    )  # update the ema values in place, similar to how optimizer momentum is coded
                    # And then we also copy the parameters back to the network, similarly to the Lookahead optimizer (but with a much more aggressive-at-the-end schedule)
                    if not (
                        "norm" in parameter_name and "weight" in parameter_name
                    ) and not ("whiten" in parameter_name):
                        incoming_net_parameter.copy_(ema_net_parameter.detach())

    def forward(self, inputs):
        with torch.no_grad():
            return self.net_ema(inputs)


# TODO: Could we jit this in the (more distant) future? :)
@torch.no_grad()
<<<<<<< HEAD
def get_batches(data_dict, key, batchsize, epoch_fraction=1., cutmix_size=None, shuffle=True, device="cuda"):
    num_epoch_examples = len(data_dict[key]['images'])
    if shuffle:
        shuffled = torch.randperm(num_epoch_examples, device=device)
    else:
        shuffled = torch.arange(0, num_epoch_examples, device=device)
=======
def get_batches(
    data_dict, key, batchsize, epoch_fraction=1.0, cutmix_size=None, shuffle=True
):
    num_epoch_examples = len(data_dict[key]["images"])
    if shuffle:
        shuffled = torch.randperm(num_epoch_examples, device="cuda")
    else:
        shuffled = torch.arange(0, num_epoch_examples, device="cuda")
>>>>>>> 6bf5f891
    if epoch_fraction < 1:
        shuffled = shuffled[
            : batchsize * round(epoch_fraction * shuffled.shape[0] / batchsize)
        ]  # TODO: Might be slightly inaccurate, let's fix this later... :) :D :confetti: :fireworks:
        num_epoch_examples = shuffled.shape[0]
    crop_size = 32
    ## Here, we prep the dataset by applying all data augmentations in batches ahead of time before each epoch, then we return an iterator below
    ## that iterates in chunks over with a random derangement (i.e. shuffled indices) of the individual examples. So we get perfectly-shuffled
    ## batches (which skip the last batch if it's not a full batch), but everything seems to be (and hopefully is! :D) properly shuffled. :)
    if key == "train":
        images = batch_crop(
            data_dict[key]["images"], crop_size
        )  # TODO: hardcoded image size for now?
        images = batch_flip_lr(images)
<<<<<<< HEAD
        images, targets = batch_cutmix(images, data_dict[key]['targets'], patch_size=cutmix_size, device=device)
=======
        images, targets = batch_cutmix(
            images, data_dict[key]["targets"], patch_size=cutmix_size
        )
>>>>>>> 6bf5f891
    else:
        images = data_dict[key]["images"]
        targets = data_dict[key]["targets"]

    # Send the images to an (in beta) channels_last to help improve tensor core occupancy (and reduce NCHW <-> NHWC thrash) during training
    images = images.to(memory_format=torch.channels_last)
    for idx in range(num_epoch_examples // batchsize):
        if (
            not (idx + 1) * batchsize > num_epoch_examples
        ):  ## Use the shuffled randperm to assemble individual items into a minibatch
            yield images.index_select(
                0, shuffled[idx * batchsize : (idx + 1) * batchsize]
            ), targets.index_select(
                0, shuffled[idx * batchsize : (idx + 1) * batchsize]
            )  ## Each item is only used/accessed by the network once per epoch. :D


def init_split_parameter_dictionaries(network):
    params_non_bias = {
        "params": [],
        "lr": hyp["opt"]["non_bias_lr"],
        "momentum": 0.85,
        "nesterov": True,
        "weight_decay": hyp["opt"]["non_bias_decay"],
        "foreach": True,
    }
    params_bias = {
        "params": [],
        "lr": hyp["opt"]["bias_lr"],
        "momentum": 0.85,
        "nesterov": True,
        "weight_decay": hyp["opt"]["bias_decay"],
        "foreach": True,
    }

    for name, p in network.named_parameters():
        if p.requires_grad:
            if "bias" in name:
                params_bias["params"].append(p)
            else:
                params_non_bias["params"].append(p)
    return params_non_bias, params_bias


# define the printing function and print the column heads
def print_training_details(
    columns_list,
    separator_left="|  ",
    separator_right="  ",
    final="|",
    column_heads_only=False,
    is_final_entry=False,
):
    print_string = ""
    if column_heads_only:
        for column_head_name in columns_list:
            print_string += separator_left + column_head_name + separator_right
        print_string += final
        print("-" * (len(print_string)))  # print the top bar
        print(print_string)
        print("-" * (len(print_string)))  # print the bottom bar
    else:
        for column_value in columns_list:
            print_string += separator_left + column_value + separator_right
        print_string += final
        print(print_string)
    if is_final_entry:
        print("-" * (len(print_string)))  # print the final output bar


########################################
#           Train and Eval             #
########################################


<<<<<<< HEAD
def fast_train_fun(data, net, hyp=hyp, batchsize=batchsize, eval_batchsize = 2500, device="cuda"):
=======
def fast_train_fun(data, net, hyp=hyp, batchsize=batchsize, eval_batchsize=2500):
>>>>>>> 6bf5f891
    # Initializing constants for the whole run.
    net_ema = None  ## Reset any existing network emas, we want to have _something_ to check for existence so we can initialize the EMA right from where the network is during training
    ## (as opposed to initializing the network_ema from the randomly-initialized starter network, then forcing it to play catch-up all of a sudden in the last several epochs)

    ## Hey look, it's the soft-targets/label-smoothed loss! Native to PyTorch. Now, _that_ is pretty cool, and simplifies things a lot, to boot! :D :)

    loss_fn = nn.CrossEntropyLoss(label_smoothing=0.2, reduction="none")

    total_time_seconds = 0.0
    current_steps = 0.0

    # TODO: Doesn't currently account for partial epochs really (since we're not doing "real" epochs across the whole batchsize)....
    num_steps_per_epoch = len(data["train"]["images"]) // batchsize
    total_train_steps = math.ceil(num_steps_per_epoch * hyp["misc"]["train_epochs"])
    ema_epoch_start = (
        math.floor(hyp["misc"]["train_epochs"]) - hyp["misc"]["ema"]["epochs"]
    )

    ## I believe this wasn't logged, but the EMA update power is adjusted by being raised to the power of the number of "every n" steps
    ## to somewhat accomodate for whatever the expected information intake rate is. The tradeoff I believe, though, is that this is to some degree noisier as we
    ## are intaking fewer samples of our distribution-over-time, with a higher individual weight each. This can be good or bad depending upon what we want.
    projected_ema_decay_val = (
        hyp["misc"]["ema"]["decay_base"] ** hyp["misc"]["ema"]["every_n_steps"]
    )

    # Adjust pct_start based upon how many epochs we need to finetune the ema at a low lr for
    pct_start = hyp["opt"][
        "percent_start"
    ]  # * (total_train_steps/(total_train_steps - num_low_lr_steps_for_ema))

    # # Get network
    # net = make_net()

    ## Stowing the creation of these into a helper function to make things a bit more readable....
    non_bias_params, bias_params = init_split_parameter_dictionaries(net)
    opt = torch.optim.SGD(**non_bias_params)
    opt_bias = torch.optim.SGD(**bias_params)

    initial_div_factor = 1e16  # basically to make the initial lr ~0 or so :D
    final_lr_ratio = 0.07  # Actually pretty important, apparently!
    lr_sched = torch.optim.lr_scheduler.OneCycleLR(
        opt,
        max_lr=non_bias_params["lr"],
        pct_start=pct_start,
        div_factor=initial_div_factor,
        final_div_factor=1.0 / (initial_div_factor * final_lr_ratio),
        total_steps=total_train_steps,
        anneal_strategy="linear",
        cycle_momentum=False,
    )
    lr_sched_bias = torch.optim.lr_scheduler.OneCycleLR(
        opt_bias,
        max_lr=bias_params["lr"],
        pct_start=pct_start,
        div_factor=initial_div_factor,
        final_div_factor=1.0 / (initial_div_factor * final_lr_ratio),
        total_steps=total_train_steps,
        anneal_strategy="linear",
        cycle_momentum=False,
    )

    ## For accurately timing GPU code
    starter, ender = torch.cuda.Event(enable_timing=True), torch.cuda.Event(
        enable_timing=True
    )
    torch.cuda.synchronize()  ## clean up any pre-net setup operations

    if (
        True
    ):  ## Sometimes we need a conditional/for loop here, this is placed to save the trouble of needing to indent
        for epoch in range(math.ceil(hyp["misc"]["train_epochs"])):
            #################
            # Training Mode #
            #################
            torch.cuda.synchronize()
            starter.record()
            net.train()

            loss_train = None
            accuracy_train = None

            cutmix_size = (
                hyp["net"]["cutmix_size"]
                if epoch >= hyp["misc"]["train_epochs"] - hyp["net"]["cutmix_epochs"]
                else 0
            )
            epoch_fraction = (
                1
                if epoch + 1 < hyp["misc"]["train_epochs"]
                else hyp["misc"]["train_epochs"] % 1
            )  # We need to know if we're running a partial epoch or not.

            for epoch_step, (inputs, targets) in enumerate(
                get_batches(
                    data,
                    key="train",
                    batchsize=batchsize,
                    epoch_fraction=epoch_fraction,
                    cutmix_size=cutmix_size,
                    device=device
                )
            ):
                ## Run everything through the network
                outputs = net(inputs)

                loss_batchsize_scaler = (
                    512 / batchsize
                )  # to scale to keep things at a relatively similar amount of regularization when we change our batchsize since we're summing over the whole batch
                ## If you want to add other losses or hack around with the loss, you can do that here.
                loss = (
                    loss_fn(outputs, targets)
                    .mul(hyp["opt"]["loss_scale_scaler"] * loss_batchsize_scaler)
                    .sum()
                    .div(hyp["opt"]["loss_scale_scaler"])
                )  ## Note, as noted in the original blog posts, the summing here does a kind of loss scaling
                ## (and is thus batchsize dependent as a result). This can be somewhat good or bad, depending...

                # we only take the last-saved accs and losses from train
                if epoch_step % 50 == 0:
                    train_acc = (
                        (outputs.detach().argmax(-1) == targets.argmax(-1))
                        .float()
                        .mean()
                        .item()
                    )
                    train_loss = loss.detach().cpu().item() / (
                        batchsize * loss_batchsize_scaler
                    )

                loss.backward()

                ## Step for each optimizer, in turn.
                opt.step()
                opt_bias.step()

                # We only want to step the lr_schedulers while we have training steps to consume. Otherwise we get a not-so-friendly error from PyTorch
                lr_sched.step()
                lr_sched_bias.step()

                ## Using 'set_to_none' I believe is slightly faster (albeit riskier w/ funky gradient update workflows) than under the default 'set to zero' method
                opt.zero_grad(set_to_none=True)
                opt_bias.zero_grad(set_to_none=True)
                current_steps += 1

                if (
                    epoch >= ema_epoch_start
                    and current_steps % hyp["misc"]["ema"]["every_n_steps"] == 0
                ):
                    ## Initialize the ema from the network at this point in time if it does not already exist.... :D
                    if net_ema is None:  # don't snapshot the network yet if so!
                        net_ema = NetworkEMA(net)
                        continue
                    # We warm up our ema's decay/momentum value over training exponentially according to the hyp config dictionary (this lets us move fast, then average strongly at the end).
                    net_ema.update(
                        net,
                        decay=projected_ema_decay_val
                        * (current_steps / total_train_steps)
                        ** hyp["misc"]["ema"]["decay_pow"],
                    )

            ender.record()
            torch.cuda.synchronize()
            total_time_seconds += 1e-3 * starter.elapsed_time(ender)

            ####################
            # Evaluation  Mode #
            ####################
            net.eval()

            assert (
                data["eval"]["images"].shape[0] % eval_batchsize == 0
            ), "Error: The eval batchsize must evenly divide the eval dataset (for now, we don't have drop_remainder implemented yet)."
            loss_list_val, acc_list, acc_list_ema = [], [], []

            with torch.no_grad():
                for inputs, targets in get_batches(
                    data, key="eval", batchsize=eval_batchsize, device=device
                ):
                    if epoch >= ema_epoch_start:
                        outputs = net_ema(inputs)
                        acc_list_ema.append(
                            (outputs.argmax(-1) == targets.argmax(-1)).float().mean()
                        )
                    outputs = net(inputs)
                    loss_list_val.append(loss_fn(outputs, targets).float().mean())
                    acc_list.append(
                        (outputs.argmax(-1) == targets.argmax(-1)).float().mean()
                    )

                val_acc = torch.stack(acc_list).mean().item()
                ema_val_acc = None
                # TODO: We can fuse these two operations (just above and below) all-together like :D :))))
                if epoch >= ema_epoch_start:
                    ema_val_acc = torch.stack(acc_list_ema).mean().item()

                val_loss = torch.stack(loss_list_val).mean().item()
            format_for_table = (
                lambda x, locals: (f"{locals[x]}".rjust(len(x)))
                if type(locals[x]) == int
                else "{:0.4f}".format(locals[x]).rjust(len(x))
                if locals[x] is not None
                else " " * len(x)
            )
            print_training_details(
                list(
                    map(
                        partial(format_for_table, locals=locals()), logging_columns_list
                    )
                ),
                is_final_entry=(epoch >= math.ceil(hyp["misc"]["train_epochs"] - 1)),
            )
<<<<<<< HEAD
    net_ema.to("cpu") 
    return net_ema, train_acc, train_loss, ema_val_acc, val_loss


# if __name__ == "__main__":
    acc_list = []
    for run_num in range(1):
        start_time = time.time()
        dataset = get_dataset("cifar10", "../data")
        train_index = np.random.choice(range(50000), 25000, replace=False)
        test_index = [i for i in range(50000, 60000)]
        data = get_cifar10_data(dataset, train_index, test_index)
        net = make_net(data)
        print_training_details(
            logging_columns_list, column_heads_only=True
        )  ## print out the training column heads before we print the actual content for each run.
        loss_fn = nn.CrossEntropyLoss(label_smoothing=0.2, reduction="none")
        net_ema,train_acc, train_loss, ema_val_acc, val_loss = fast_train_fun(data, net)
        loss_list_all = []
        
        
        # This is easy to implement outside the privacy meter
        eva_data = get_cifar10_data(dataset, train_index[:1], np.concatenate([train_index, test_index]))
        with torch.no_grad():
            for inputs, targets in get_batches(
                eva_data, key="eval", batchsize=2500, device=device
            ):
                outputs = net_ema(inputs)
                loss_list_all.append(loss_fn(outputs, targets).float())

            all_loss = torch.concat(loss_list_all).cpu().numpy()
        
        print(loss_list_all)
=======
    net_ema.to("cpu")
    return net_ema, train_acc, train_loss, ema_val_acc, val_loss
>>>>>>> 6bf5f891
<|MERGE_RESOLUTION|>--- conflicted
+++ resolved
@@ -560,23 +560,12 @@
 
 # TODO: Could we jit this in the (more distant) future? :)
 @torch.no_grad()
-<<<<<<< HEAD
 def get_batches(data_dict, key, batchsize, epoch_fraction=1., cutmix_size=None, shuffle=True, device="cuda"):
     num_epoch_examples = len(data_dict[key]['images'])
     if shuffle:
         shuffled = torch.randperm(num_epoch_examples, device=device)
     else:
         shuffled = torch.arange(0, num_epoch_examples, device=device)
-=======
-def get_batches(
-    data_dict, key, batchsize, epoch_fraction=1.0, cutmix_size=None, shuffle=True
-):
-    num_epoch_examples = len(data_dict[key]["images"])
-    if shuffle:
-        shuffled = torch.randperm(num_epoch_examples, device="cuda")
-    else:
-        shuffled = torch.arange(0, num_epoch_examples, device="cuda")
->>>>>>> 6bf5f891
     if epoch_fraction < 1:
         shuffled = shuffled[
             : batchsize * round(epoch_fraction * shuffled.shape[0] / batchsize)
@@ -591,13 +580,7 @@
             data_dict[key]["images"], crop_size
         )  # TODO: hardcoded image size for now?
         images = batch_flip_lr(images)
-<<<<<<< HEAD
         images, targets = batch_cutmix(images, data_dict[key]['targets'], patch_size=cutmix_size, device=device)
-=======
-        images, targets = batch_cutmix(
-            images, data_dict[key]["targets"], patch_size=cutmix_size
-        )
->>>>>>> 6bf5f891
     else:
         images = data_dict[key]["images"]
         targets = data_dict[key]["targets"]
@@ -673,11 +656,7 @@
 ########################################
 
 
-<<<<<<< HEAD
 def fast_train_fun(data, net, hyp=hyp, batchsize=batchsize, eval_batchsize = 2500, device="cuda"):
-=======
-def fast_train_fun(data, net, hyp=hyp, batchsize=batchsize, eval_batchsize=2500):
->>>>>>> 6bf5f891
     # Initializing constants for the whole run.
     net_ema = None  ## Reset any existing network emas, we want to have _something_ to check for existence so we can initialize the EMA right from where the network is during training
     ## (as opposed to initializing the network_ema from the randomly-initialized starter network, then forcing it to play catch-up all of a sudden in the last several epochs)
@@ -889,41 +868,5 @@
                 ),
                 is_final_entry=(epoch >= math.ceil(hyp["misc"]["train_epochs"] - 1)),
             )
-<<<<<<< HEAD
-    net_ema.to("cpu") 
-    return net_ema, train_acc, train_loss, ema_val_acc, val_loss
-
-
-# if __name__ == "__main__":
-    acc_list = []
-    for run_num in range(1):
-        start_time = time.time()
-        dataset = get_dataset("cifar10", "../data")
-        train_index = np.random.choice(range(50000), 25000, replace=False)
-        test_index = [i for i in range(50000, 60000)]
-        data = get_cifar10_data(dataset, train_index, test_index)
-        net = make_net(data)
-        print_training_details(
-            logging_columns_list, column_heads_only=True
-        )  ## print out the training column heads before we print the actual content for each run.
-        loss_fn = nn.CrossEntropyLoss(label_smoothing=0.2, reduction="none")
-        net_ema,train_acc, train_loss, ema_val_acc, val_loss = fast_train_fun(data, net)
-        loss_list_all = []
-        
-        
-        # This is easy to implement outside the privacy meter
-        eva_data = get_cifar10_data(dataset, train_index[:1], np.concatenate([train_index, test_index]))
-        with torch.no_grad():
-            for inputs, targets in get_batches(
-                eva_data, key="eval", batchsize=2500, device=device
-            ):
-                outputs = net_ema(inputs)
-                loss_list_all.append(loss_fn(outputs, targets).float())
-
-            all_loss = torch.concat(loss_list_all).cpu().numpy()
-        
-        print(loss_list_all)
-=======
     net_ema.to("cpu")
-    return net_ema, train_acc, train_loss, ema_val_acc, val_loss
->>>>>>> 6bf5f891
+    return net_ema, train_acc, train_loss, ema_val_acc, val_loss